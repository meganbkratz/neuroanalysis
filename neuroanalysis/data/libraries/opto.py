import json
import math, glob
import os
from collections import OrderedDict
from neuroanalysis.data.cell import Cell
from neuroanalysis.data.electrode import Electrode
import pyqtgraph as pg
from multipatch_analysis.util import timestamp_to_datetime
from multipatch_analysis import config
#from multipatch_analysis.data.data import MultiPatchDataset
#from neuroanalysis.miesnwb import MiesNwb
from optoanalysis.data.dataset import OptoNwb

#def get_cells(expt):
#    """Return a dictionary of {cell_id:Cell(), ...} for all cells in experiment."""

#def get_region(expt):
#    """Return the region of the brain that the experiment took place in, ie. V1, A1, etc."""
def path(expt):
    return os.path.join(config.synphys_data, expt._site_path)

def get_site_info(expt):
    """Return a dict with info from the .index file for the site of this experiment.
        Must include:
            __timestamp__   The timestamp of when this experiment started."""
    index = os.path.join(expt.path, '.index')
    if not os.path.isfile(index):
        return None
    return pg.configfile.readConfigFile(index)['.']
    ### TODO: define what is expected here for non-acq4 users

def get_slice_info(expt):
    """Return a dict with info from the .index file for this experiment's slice."""
    index = os.path.join(os.path.split(expt.path)[0], '.index')
    if not os.path.isfile(index):
        return {}
    return pg.configfile.readConfigFile(index)['.']


def get_slice_directory(expt):
    """Return a path to the directory of the slice."""
    ### This makes an assumption that there is a directory for the slice. This seems like an acq4 specific assumption
    return os.path.split(expt.path)[0]

def get_expt_info(expt):
    """Return a dict with info from the .index file for this experiment."""
    if expt._expt_info is None:
        expt_path = os.path.split(os.path.split(expt.path)[0])[0]
        index = os.path.join(expt_path, '.index')
        if not os.path.isfile(index):
            #raise TypeError("Cannot find index file (%s) for experiment %s" % (index, expt))
            expt._expt_info = {}
            return expt._expt_info
        info = pg.configfile.readConfigFile(index)['.']
        expt._expt_info = info
    return expt._expt_info

def last_modification_time(expt):
    """The timestamp of the most recently modified file in the experiment.
    """
    files = [
        expt.path,
        expt.pipette_file,
        expt.nwb_file,
        expt.mosaic_file,
        expt.connections_file,
        os.path.join(expt.path, '.index'),
        os.path.join(os.path.split(expt.path)[0], '.index'), ## slice path
        os.path.join(os.path.split(os.path.split(expt.path)[0])[0], '.index'), ## expt_path
    ]
    mtime = 0
    for f in files:
        if f is None or not os.path.exists(f):
            continue
        mtime = max(mtime, os.stat(f).st_mtime)
    
    return timestamp_to_datetime(mtime)

def pipette_file(expt):
    """Return a pipettes.yml file for expt (or None)."""
    pf = os.path.join(expt.path, 'pipettes.yml')
    if not os.path.isfile(pf):
        return None
    return pf


def get_ephys_file(expt):
    """Return the ephys file for this experiment."""
    p = expt.path
    files = glob.glob(os.path.join(p, '*.nwb'))
    if len(files) == 0:
        files = glob.glob(os.path.join(p, '*.NWB'))
    if len(files) == 0:
        return None
    elif len(files) > 1:
        ephys_file = None
        # multiple NWB files here; try using the file manifest to resolve.
        manifest = os.path.join(p, 'file_manifest.yml')
        if os.path.isfile(manifest):
            manifest = yaml.load(open(manifest, 'rb'))
            for f in manifest:
                if f['category'] == 'MIES physiology':
                    ephys_file = os.path.join(os.path.dirname(self.path), f['path'])
                    break
        if ephys_file is None:
            raise Exception("Multiple NWB files found for %s" % expt)
    else:
        ephys_file = files[0]
    return ephys_file

def load_ephys_data(expt):
    nwb = expt.ephys_file
    #return MultiPatchDataset(nwb)
    #return MiesNwb(nwb)
    if nwb is not None:
        return OptoNwb(nwb)


def get_mosaic_file(expt):
    if not os.path.exists(expt.path):
        return None
    sitefile = os.path.join(expt.path, "site.mosaic")
    if not os.path.isfile(sitefile):
        sitefile = os.path.join(os.path.split(expt.path)[0], "site.mosaic")
    if not os.path.isfile(sitefile):
        mosaicfiles = [f for f in os.listdir(expt.path) if f.endswith('.mosaic')]
        if len(mosaicfiles) == 1:
            sitefile = os.path.join(expt.path, mosaicfiles[0])
    if not os.path.isfile(sitefile):
        # print(os.listdir(self.path))
        # print(os.listdir(os.path.split(self.path)[0]))
        return None
    return sitefile


def load_from_file(expt):
    """First function that is called during expt initialization. Load information from the file at expt._load_file
    to populate fields in expt. Must populate: electrodes, _cells

    For opto, the _load_file is a connections.json file. A file from either acq4's mosaic editor or new_test_ui.py is accepted.
    """
    file_path = expt._load_file
    expt.electrodes = OrderedDict()
    expt._cells = OrderedDict()

    filename = os.path.basename(file_path)
    #expt._uid=filename.split('_connections')[0]
    expt.source_id = (filename, None)
    #expt._connections_file = file_path

    #with open(file_path,'r') as f:
    #    exp_json=json.load(f)
    #version = exp_json.get('version', None)

    if expt.connections_file_version == 0:
        load_markPoints_connection_file(expt)
    else:
        load_mosaiceditor_connection_file(expt)

    process_meta_info(expt)

#def load_from_site_path(expt):
#    cnx_file = get_connections_file(expt)
#    #print("attempting to load ", cnx_file)
#    load_from_file(expt, cnx_file)


def process_meta_info(expt):
    """Process optional meta_info dict that is passed in at the initialization of expt.
    """
    ## Need to load: presynapticCre, presynapticEffector, [class, reporter, layer for each headstage], internal
    meta_info = expt._meta_info

    preEffector = meta_info.get('presynapticEffector', '').lower()
    for e_id, elec in expt.electrodes.items():
        n = e_id[-1]
        cell = elec.cell
        if cell._morphology.get('initial_call') is None:
            cell._morphology['initial_call'] = meta_info.get('HS%s_class'%n)
        if cell._target_layer is None:
            cell._target_layer = meta_info.get('HS%s_layer'%n)
        if meta_info.get('HS%s_reporter'%n, '').lower() == 'positive':
            cell._cre_type = meta_info.get('presynapticCre','').lower()
        label_cell(cell, preEffector, meta_info.get('HS%s_reporter'%n, '').lower() == 'positive')
        elec._internal_solution = meta_info.get('internal', '').lower()
        if len(meta_info.get('distances', [])) > 0: ### we may not have distance measurements for all cells
            dist = [e for e in meta_info.get('distances') if e.get('headstage')==n]
            if len(dist) == 1:
                if cell._distance_to_pia is None:
                    try:
                        cell._distance_to_pia = float(dist[0]['toPia'])*1e-6
                    except ValueError:
                        if dist[0]['toPia'] != '':
                            raise
                if cell._distance_to_wm is None:
                    try:
                        cell._distance_to_wm = float(dist[0]['toWM'])*1e-6
                    except ValueError:
                        if dist[0]['toWM'] != '':
                            raise
            elif len(dist) > 1:
                raise Exception('Something is wrong.')
<<<<<<< HEAD
            elif len(dist) == 1:
                if cell._distance_to_pia is None:
                    try:
                        cell._distance_to_pia = float(dist[0]['toPia'])*1e-6
                    except ValueError:
                        if dist[0]['toPia'] != '':
                            raise
                if cell._distance_to_wm is None:
                    try:
                        cell._distance_to_wm = float(dist[0]['toWM'])*1e-6
                    except ValueError:
                        if dist[0]['toWM'] != '':
                            raise
=======
>>>>>>> 609f479d
        if cell._percent_depth is None and cell._distance_to_pia is not None and cell._distance_to_wm is not None:
            cell._percent_depth = cell._distance_to_pia/(cell._distance_to_pia + cell._distance_to_wm)

    for i, cell in expt.cells.items():
        if not cell.has_readout and cell.has_stimulation:
            cell._cre_type = meta_info.get('presynapticCre', '').lower()
            label_cell(cell, preEffector, positive=True) ## assume all non-patched stimulated cells are positive for preEffector

    expt.expt_info ## just have to touch it 
    expt.expt_info['internal_solution'] = meta_info.get('internal', '').lower() 



def get_uid(expt):
    return expt._uid

##### Private functions: ######

def label_cell(cell, preEffector, positive=True):
    """Populate appropriate labels for a cell positive for the preEffector."""

    ## Wanted to separate this function out so it is easier to change/amend the logic later

    ## if the cell is positive for the preEffector, populate genetic labels
    if positive:
        cell.labels[preEffector] = True
        if preEffector == 'ai167':
            cell.labels['tdTomato'] = True
        elif preEffector == 'ai136':
            cell.labels['EYFP'] = True

    ## if the cell is patched (has an electrode), populate dyes 
    ##    -- this assumes which dye is used for the whole experiment based on the color of the preEffector
    if cell.electrode is not None:
        if preEffector == 'ai167':
            cell.labels['AF488'] = True
        elif preEffector == 'ai136':
            cell.labels['AF594'] = True


def load_markPoints_connection_file(expt):
    with open(expt.connections_file, 'r') as f:
        exp_json = json.load(f)

    ## load stim point positions
    tseries_keys=[key for key in exp_json.keys() if 'TSeries' in key]
    points = OrderedDict()
    for tseries in tseries_keys:
        for point, data in exp_json[tseries]['MarkPoints'].items():
            pos = (data['x_pos']*1e-6, data['y_pos']*1e-6, data['z_pos']*1e-6)
            points[point] = {'pos':pos}


    ##load electrode positions and connections
    HS_keys=[key for key in exp_json['Headstages'].keys() if key.startswith('electrode')]
    for headstage in HS_keys:
        data = exp_json['Headstages'][headstage]
        elec = Electrode(headstage, start_time=None, stop_time=None, device_id=headstage[-1])
        expt.electrodes[headstage] = elec
        cell = Cell(expt, headstage, elec)
        elec.cell = cell
        cell.position = (data['x_pos']*1e-6, data['y_pos']*1e-6, data['z_pos']*1e-6) #covert from um to m
        cell.angle = data['angle']
        cell.has_readout = True
        cell.has_stimulation = True ## it's possible to interogate patched cell pairs, even if that's not employed often
        expt._cells[cell.cell_id]=cell
        #for p, conn in data['Connections'].items():
        #    if conn is None: ## skip this one, it doesn't have a match in points and is a duplicate
        #        continue
        #    points[p][headstage] = conn
        for p in points.keys():
            points[p][headstage] = data['Connections'][p]



    ## check points for overlappingness (same as MP_trim in old analysis)
    distance = 10e-6
    skip=[]
    for i, p1 in enumerate(points.keys()):
        for p2 in points.keys()[i+1:len(points)]:
            x_dif = points[p2]['pos'][0] - points[p1]['pos'][0]
            y_dif = points[p2]['pos'][1] - points[p1]['pos'][1]
            z_dif = points[p2]['pos'][2] - points[p1]['pos'][2]
            xy_dif=math.sqrt(x_dif**2+y_dif**2)
            xyz_dif=math.sqrt(x_dif**2+y_dif**2+z_dif**2)
            if xyz_dif < distance: 
                same = True
                for hs in expt.electrodes.keys():
                    if points[p1][hs] != points[p2][hs]:
                        same=False
                if same:
                    skip.append(p1)

    ## create cells for points that were not overlapping
    for point, data in points.items():
        if point not in skip:
            cell = Cell(expt, point, None)
            cell.position = data['pos']
            cell.has_readout = False
            cell.has_stimulation = True
            expt._cells[cell.cell_id]=cell

    ### create Pairs for all tested connections
    # for point in points:
    #     for hs in HS_keys:
    #         expt.pairs[(point, hs)]._connection_call = point[hs]
    # for p in expt.pairs.values():
    #     if p.preCell.cell_id in points:
    #         if p.postCell.cell_id in HS_keys:
    #             p._connection_call = points[p.preCell.cell_id][p.postCell.cell_id]

    populate_connection_calls(expt, exp_json)


def load_mosaiceditor_connection_file(expt):
    with open(expt.connections_file, 'r') as f:
        exp_json = json.load(f)

    ## create Cells for stimulation points
    for name, data in exp_json['StimulationPoints'].items():
        if data['onCell']:
            cell = Cell(expt, name, None)
            cell.position = tuple(data['position'])
            cell.has_readout = False
            cell.has_stimulation = True
            cell._target_layer = data.get('target_layer')
            cell._percent_depth = data.get('percent_depth')
            cell._distance_to_pia = data.get('distance_to_pia')
            cell._distance_to_wm = data.get('distance_to_wm')
            expt._cells[cell.cell_id] = cell

    ## create Cells for recorded cells
    for name, data in exp_json['Headstages'].items():
        elec = Electrode(name, start_time=None, stop_time=None, device_id=name[-1])
        expt.electrodes[name] = elec
        cell = Cell(expt, name, elec)
        elec.cell = cell
        cell.position = (data['x_pos'], data['y_pos'], data['z_pos'])
        cell.angle = data['angle']
        cell.has_readout = True
        cell.has_stimulation = True
        cell._target_layer = data.get('target_layer')
        cell._percent_depth = data.get('percent_depth')
        cell._distance_to_pia = data.get('distance_to_pia')
        cell._distance_to_wm = data.get('distance_to_wm')
        expt._cells[cell.cell_id] = cell

    #d = expt.cortical_site_info.get('pia_to_wm_distance')
    #if d is not None:
    #    for cell in expt.cells.values():
    #        if cell.percent_depth is not None:
    #            cell._distance_to_pia = cell.percent_depth * d
    #            cell._distance_to_wm = (1-cell.percent_depth) * d

    # ## populate pair values
    # for p in expt.pairs.values():
    #     try:
    #         p.connection_call = exp_json['Headstages'][p.postCell.cell_id]['Connections'][p.preCell.cell_id]
    #     except KeyError:
    #         print("Could not find connection call for Pair %s -> %s in experiment %s" % (p.preCell.cell_id, p.postCell.cell_id, expt.uid))

    populate_connection_calls(expt, exp_json)


def populate_connection_calls(expt, exp_json):
    for p in expt.pairs.values():
        try:
            p._connection_call = exp_json['Headstages'][p.postCell.cell_id]['Connections'][p.preCell.cell_id]
            p._probed = True
        except KeyError:
            p._probed = False
            #print("Could not find connection call for Pair %s -> %s in experiment %s" % (p.preCell.cell_id, p.postCell.cell_id, expt.uid))


def get_connections_file(expt):
    cnx_files = sorted(glob.glob(os.path.join(expt._site_path, '*connections*.json')))
    #print('cnx_files:', cnx_files, "path:", site_path)
    if len(cnx_files) == 1:
        return cnx_files[0]
    elif len(cnx_files) == 0:
        raise Exception("Could not find a connections file.")
    else:
        ### return the file with the highest version number. If there's still more than one return the file with the latest modification time
        max_version = 0
        cnx_file = [cnx_files[0]]
        for f in cnx_files:
            with open(f, 'r') as f2:
                exp_json = json.load(f2)
            version = exp_json.get('version', 0)
            if version > max_version:
                max_version = version
                cnx_file = [f]
            elif version == max_version:
                cnx_file.append(f)

        if len(cnx_file) == 1:
            return cnx_file[0]
        else:
            mts = map(os.path.getmtime, cnx_file)
            i = mts.index(max(mts))
            return cnx_file[i]

        #raise Exception("Need to implement choosing which file to load. Options are %s" %str(cnx_files))

def get_connections_file_version(expt):
    with open(expt.connections_file, 'r') as f:
        exp_json = json.load(f)
    return exp_json.get('version', 0)
            
    
def cortical_site_info(expt):
    #with open(expt.connections_file,'r') as f:
    #    exp_json=json.load(f)
    #version = exp_json.get('version', None)

    if expt.connections_file_version >= 3:
        with open(expt.connections_file,'r') as f:
           exp_json=json.load(f)
        return exp_json['CortexMarker']

    else:
        return {}

def load_stimulation_log(expt):
    log_files = sorted(glob.glob(os.path.join(expt._site_path, 'PhotoStimulationLog_*.log')))

    log = {}
    for log_file in log_files:
        with open(log_file, 'r') as f:
            for line in f.readlines():
                log.update(json.loads(line.rstrip(',\r\n')))

    return log


<|MERGE_RESOLUTION|>--- conflicted
+++ resolved
@@ -200,22 +200,6 @@
                             raise
             elif len(dist) > 1:
                 raise Exception('Something is wrong.')
-<<<<<<< HEAD
-            elif len(dist) == 1:
-                if cell._distance_to_pia is None:
-                    try:
-                        cell._distance_to_pia = float(dist[0]['toPia'])*1e-6
-                    except ValueError:
-                        if dist[0]['toPia'] != '':
-                            raise
-                if cell._distance_to_wm is None:
-                    try:
-                        cell._distance_to_wm = float(dist[0]['toWM'])*1e-6
-                    except ValueError:
-                        if dist[0]['toWM'] != '':
-                            raise
-=======
->>>>>>> 609f479d
         if cell._percent_depth is None and cell._distance_to_pia is not None and cell._distance_to_wm is not None:
             cell._percent_depth = cell._distance_to_pia/(cell._distance_to_pia + cell._distance_to_wm)
 
